--- conflicted
+++ resolved
@@ -122,7 +122,12 @@
                 let count = match object.get("count") {
                     Some(s) => match s.as_u64() {
                         Some(n) => n as _,
-                        _ => return Err(format!("Expected vertex count to be an unsigned int, got {:?}", s))
+                        _ => {
+                            return Err(format!(
+                                "Expected vertex count to be an unsigned int, got {:?}",
+                                s
+                            ))
+                        }
                     },
                     _ => 1024,
                 };
@@ -136,20 +141,20 @@
                         Some("TRIANGLE_FAN") => gl::TRIANGLE_FAN,
                         Some("TRIANGLE_STRIP") => gl::TRIANGLE_STRIP,
                         Some("TRIANGLES") => gl::TRIANGLES,
-                        _ => return Err(format!("Expected vertex count to be an unsigned int, got {:?}", s))
+                        _ => {
+                            return Err(format!(
+                                "Expected vertex count to be an unsigned int, got {:?}",
+                                s
+                            ))
+                        }
                     },
                     _ => gl::TRIANGLES,
                 };
 
                 let kind = StageKind::Vert {
-<<<<<<< HEAD
-                    count: 1000,
-                    mode: gl::LINES,
                     resolution,
-=======
                     count,
                     mode,
->>>>>>> 61384882
                 };
 
                 Ok(Stage {
